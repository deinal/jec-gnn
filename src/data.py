--- conflicted
+++ resolved
@@ -275,8 +275,6 @@
             # Shape from (None, P) to (None, P, 1)
             data[field] = tf.expand_dims(data[field], axis=2)
 
-<<<<<<< HEAD
-=======
         for field in ne_fields:
             # Shape from <unknown> to (None, P)
             data[field].set_shape((None, ne['num_points']))
@@ -289,7 +287,6 @@
             # Shape from (None, P) to (None, P, 1)
             data[field] = tf.expand_dims(data[field], axis=2)
 
->>>>>>> 94be4f6f
     return (data, target)
 
 
